--- conflicted
+++ resolved
@@ -1,12 +1,2 @@
-<<<<<<< HEAD
 from .hooks import *
-from .operators import *
-=======
-from .emotion_recognition import *
-from .mne import mne_constructor
-from .numpy import numpy_constructor
-from .folder import folder_constructor
-from .personal_identification import *
-from .ssvep import *
-from .hooks import *
->>>>>>> 876d5d15
+from .operators import *